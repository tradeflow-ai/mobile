import React, { useState } from 'react';
import {
  View,
  Text,
  StyleSheet,
  ScrollView,
  TouchableOpacity,
  Alert,
  SafeAreaView,
  Switch,
  Linking,
} from 'react-native';
import { FontAwesome } from '@expo/vector-icons';
import { useAtom, useSetAtom } from 'jotai';
import { useColorScheme } from '@/components/useColorScheme';
import Colors from '@/constants/Colors';
import { AuthManager } from '@/services/authManager';
import { ProfileManager } from '@/services/profileManager';
import { userProfileAtom, themeModeAtom, activeJobAtom, type ThemeMode } from '@/store/atoms';
import { Avatar } from '@/components/Avatar';
import { useAppNavigation } from '@/hooks/useNavigation';
<<<<<<< HEAD
import { useOfflineStatus } from '@/hooks/useOfflineStatus';
=======
import { useTodaysPlan } from '@/hooks/useDailyPlan';
import { DailyPlanService } from '@/services/dailyPlanService';
import { useQueryClient } from '@tanstack/react-query';
import { invalidateQueries } from '@/services/queryClient';
>>>>>>> e2d1b9c9

export default function ProfileScreen() {
  const colorScheme = useColorScheme();
  const colors = Colors[colorScheme ?? 'light'];
  const [isLoggingOut, setIsLoggingOut] = useState(false);
  const authManager = AuthManager.getInstance();
  const profileManager = ProfileManager.getInstance();
  const { navigate } = useAppNavigation();
  const queryClient = useQueryClient();
  
  // Profile state from atoms
  const [userProfile] = useAtom(userProfileAtom);
  const [themeMode, setThemeMode] = useAtom(themeModeAtom);
  const setActiveJob = useSetAtom(activeJobAtom);
  
  // Daily plan hook for reset functionality
  const { resetPlan, refreshPlan, dailyPlan } = useTodaysPlan();

  // Offline status for manual offline mode
  const { isManualOfflineMode, enableManualOfflineMode, disableManualOfflineMode } = useOfflineStatus();

  // Local state for immediate UI updates
  const [localDarkMode, setLocalDarkMode] = useState(themeMode === 'dark');
  const [localOfflineMode, setLocalOfflineMode] = useState(isManualOfflineMode);

  // Sync local state with global state
  React.useEffect(() => {
    setLocalDarkMode(themeMode === 'dark');
  }, [themeMode]);

  React.useEffect(() => {
    setLocalOfflineMode(isManualOfflineMode);
  }, [isManualOfflineMode]);

  // Get display information
  const displayName = profileManager.getDisplayName();
  const userEmail = profileManager.getUserEmail();
  const userRole = profileManager.getUserRole();

  const handleThemeToggle = (value: boolean) => {
    setLocalDarkMode(value); // Immediate UI update
    const newThemeMode: ThemeMode = value ? 'dark' : 'light';
    setThemeMode(newThemeMode);
  };

  const handleOfflineModeToggle = (value: boolean) => {
    setLocalOfflineMode(value); // Immediate UI update
    if (value) {
      enableManualOfflineMode();
    } else {
      disableManualOfflineMode();
    }
  };

  const handleLocationSettings = async () => {
    try {
      await Linking.openSettings();
    } catch (error) {
      Alert.alert(
        'Unable to Open Settings',
        'Please manually open Settings > Privacy & Security > Location Services to manage location permissions for TradeFlow.',
        [{ text: 'OK' }]
      );
    }
  };

  const handleOnboardingSettings = () => {
    navigate('/onboarding/work-schedule');
  };

  const handleResetDailyPlan = () => {
    Alert.alert(
      'Reset Daily Plan',
      'Are you sure you want to reset today\'s daily plan? This will clear all planning data and you\'ll need to start over.',
      [
        { text: 'Cancel', style: 'cancel' },
        { 
          text: 'Reset', 
          style: 'destructive',
          onPress: async () => {
            try {
              // Cancel the daily plan in the database if it exists
              if (dailyPlan?.id) {
                await DailyPlanService.cancelDailyPlan(dailyPlan.id);
                console.log('Daily plan cancelled in database');
              }
              
              // Clear the active job immediately
              setActiveJob(null);
              
              // Don't call resetPlan() here - let the real-time subscription handle it
              // The real-time subscription will detect the cancelled status and set dailyPlan to null
              
              // Invalidate query cache to force refresh of any cached data
              invalidateQueries.allDailyPlans();
              invalidateQueries.allJobs();
              
              // Give the real-time subscription a moment to process the change
              setTimeout(async () => {
                // Force a re-initialization of the daily plan as a fallback
                // This ensures the UI updates even if the real-time subscription fails
                resetPlan();
                
                // Also force refresh from database
                await refreshPlan();
                
                // Force refresh of all components using daily plan data
                queryClient.invalidateQueries({ 
                  predicate: (query) => {
                    return query.queryKey.includes('daily') || query.queryKey.includes('plan');
                  }
                });
                
                Alert.alert('Daily Plan Reset', 'Your daily plan has been reset successfully.');
              }, 500);
              
            } catch (error) {
              console.error('Error resetting daily plan:', error);
              Alert.alert('Reset Failed', 'Failed to reset daily plan. Please try again.');
            }
          }
        },
      ]
    );
  };

  const handleLogout = () => {
    Alert.alert(
      'Logout',
      'Are you sure you want to logout?',
      [
        { text: 'Cancel', style: 'cancel' },
        { 
          text: 'Logout', 
          style: 'destructive',
          onPress: async () => {
            setIsLoggingOut(true);
            try {
              console.log('Logging out user...');
              const { error } = await authManager.signOut();
              
              if (error) {
                console.error('Logout error:', error);
                Alert.alert('Logout Failed', 'An error occurred while logging out. Please try again.');
              } else {
                console.log('User logged out successfully');
                // AuthGuard will handle navigation back to login
              }
            } catch (error) {
              console.error('Unexpected logout error:', error);
              Alert.alert('Logout Failed', 'An unexpected error occurred. Please try again.');
            } finally {
              setIsLoggingOut(false);
            }
          }
        },
      ]
    );
  };

  return (
    <SafeAreaView style={[styles.safeArea, { backgroundColor: colors.background }]}>
      <ScrollView style={styles.container} showsVerticalScrollIndicator={false}>
        <View style={styles.profileSection}>
          <View style={styles.profileImageContainer}>
            <Avatar
              name={displayName}
              imageUri={userProfile?.avatar_url}
              size="xl"
              style={styles.profileImage}
            />
          </View>
          
          <Text style={[styles.name, { color: colors.text }]}>
            {displayName}
          </Text>
          
          <Text style={[styles.email, { color: colors.placeholder }]}>
            {userEmail}
          </Text>
          
          <Text style={[styles.role, { color: colors.primary }]}>
            {userRole.toUpperCase()}
          </Text>
        </View>



        <View style={styles.menuSection}>
          {/* Dark Mode Toggle */}
          <View style={[styles.menuItem, { backgroundColor: colors.card, borderColor: colors.border }]}>
            <FontAwesome name="moon-o" size={20} color={colors.placeholder} />
            <Text style={[styles.menuItemText, { color: colors.text }]}>Dark Mode</Text>
            <Switch
              value={localDarkMode}
              onValueChange={handleThemeToggle}
              trackColor={{ false: colors.border, true: colors.primary }}
              thumbColor={'#FFFFFF'}
              ios_backgroundColor={colors.border}
            />
          </View>

          <TouchableOpacity
            style={[styles.menuItem, { backgroundColor: colors.card, borderColor: colors.border }]}
            onPress={handleLocationSettings}
          >
            <FontAwesome name="map-marker" size={20} color={colors.placeholder} />
            <Text style={[styles.menuItemText, { color: colors.text }]}>Location Services</Text>
            <FontAwesome name="chevron-right" size={16} color={colors.placeholder} />
          </TouchableOpacity>

          {/* Offline Mode Toggle */}
          <View style={[styles.menuItem, { backgroundColor: colors.card, borderColor: colors.border }]}>
            <FontAwesome name="signal" size={20} color={colors.placeholder} />
            <Text style={[styles.menuItemText, { color: colors.text }]}>Offline Mode</Text>
            <Switch
              value={localOfflineMode}
              onValueChange={handleOfflineModeToggle}
              trackColor={{ false: colors.border, true: colors.primary }}
              thumbColor={'#FFFFFF'}
              ios_backgroundColor={colors.border}
            />
          </View>


          <TouchableOpacity
            style={[styles.menuItem, { backgroundColor: colors.card, borderColor: colors.border }]}
            onPress={handleOnboardingSettings}
          >
            <FontAwesome name="cog" size={20} color={colors.placeholder} />
            <Text style={[styles.menuItemText, { color: colors.text }]}>Onboarding Settings</Text>
            <FontAwesome name="chevron-right" size={16} color={colors.placeholder} />
          </TouchableOpacity>

          <TouchableOpacity
            style={[styles.menuItem, { backgroundColor: colors.card, borderColor: colors.border }]}
            onPress={handleResetDailyPlan}
          >
            <FontAwesome name="refresh" size={20} color={dailyPlan ? colors.warning : colors.placeholder} />
            <Text style={[styles.menuItemText, { color: colors.text }]}>Reset Daily Plan</Text>
            <FontAwesome name="chevron-right" size={16} color={colors.placeholder} />
          </TouchableOpacity>

        </View>

        <View style={styles.logoutSection}>
          <TouchableOpacity
            style={[
              styles.logoutButton, 
              { 
                backgroundColor: isLoggingOut ? colors.placeholder : colors.error,
                opacity: isLoggingOut ? 0.6 : 1
              }
            ]}
            onPress={handleLogout}
            disabled={isLoggingOut}
          >
            <FontAwesome 
              name={isLoggingOut ? "spinner" : "sign-out"} 
              size={20} 
              color="#fff" 
            />
            <Text style={styles.logoutButtonText}>
              {isLoggingOut ? 'Logging out...' : 'Logout'}
            </Text>
          </TouchableOpacity>
        </View>
      </ScrollView>
    </SafeAreaView>
  );
}

const styles = StyleSheet.create({
  safeArea: {
    flex: 1,
  },
  container: {
    flex: 1,
    padding: 16,
  },
  profileSection: {
    alignItems: 'center',
    marginBottom: 32,
    paddingTop: 16,
  },
  profileImageContainer: {
    marginBottom: 16,
  },
  profileImage: {
    width: 100,
    height: 100,
    borderRadius: 50,
  },
  name: {
    fontSize: 24,
    fontWeight: 'bold',
    marginBottom: 4,
  },
  email: {
    fontSize: 16,
    marginBottom: 8,
  },
  role: {
    fontSize: 14,
    fontWeight: '600',
    textTransform: 'uppercase',
    letterSpacing: 0.5,
  },

  menuSection: {
    marginBottom: 32,
  },
  menuItem: {
    flexDirection: 'row',
    alignItems: 'center',
    padding: 16,
    borderRadius: 12,
    borderWidth: 1,
    marginBottom: 8,
    shadowColor: '#000',
    shadowOffset: { width: 0, height: 1 },
    shadowOpacity: 0.05,
    shadowRadius: 2,
    elevation: 1,
  },
  menuItemText: {
    fontSize: 16,
    marginLeft: 16,
    flex: 1,
  },
  logoutSection: {
    marginBottom: 40,
  },
  logoutButton: {
    flexDirection: 'row',
    alignItems: 'center',
    justifyContent: 'center',
    padding: 16,
    borderRadius: 12,
  },
  logoutButtonText: {
    color: '#fff',
    fontSize: 16,
    fontWeight: '600',
    marginLeft: 8,
  },
}); <|MERGE_RESOLUTION|>--- conflicted
+++ resolved
@@ -19,14 +19,11 @@
 import { userProfileAtom, themeModeAtom, activeJobAtom, type ThemeMode } from '@/store/atoms';
 import { Avatar } from '@/components/Avatar';
 import { useAppNavigation } from '@/hooks/useNavigation';
-<<<<<<< HEAD
 import { useOfflineStatus } from '@/hooks/useOfflineStatus';
-=======
 import { useTodaysPlan } from '@/hooks/useDailyPlan';
 import { DailyPlanService } from '@/services/dailyPlanService';
 import { useQueryClient } from '@tanstack/react-query';
 import { invalidateQueries } from '@/services/queryClient';
->>>>>>> e2d1b9c9
 
 export default function ProfileScreen() {
   const colorScheme = useColorScheme();
