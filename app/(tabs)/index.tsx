--- conflicted
+++ resolved
@@ -77,20 +77,12 @@
 
   // ========================================
   // JEREMIAH'S TEMPORARY CODE - START
-<<<<<<< HEAD
   // This function runs the dispatch agent CLIENT-SIDE per tech stack requirements
-=======
-  // This function calls the backend LangGraph service to avoid React Native compatibility issues
->>>>>>> 6031aad2
   // TODO: Josh to redesign this as part of the proper "Plan Your Day" UI flow
   // ========================================
   const handlePlanYourDay = async () => {
     try {
-<<<<<<< HEAD
       // Import Jeremiah's agent service for client-side execution
-=======
-      // Import Jeremiah's agent service for backend communication
->>>>>>> 6031aad2
       const { AgentService } = await import('../../services/agentService');
       
       Alert.alert('Planning Your Day', 'AI Agent workflow starting...', [
@@ -99,7 +91,6 @@
           text: 'Start', 
           onPress: async () => {
             try {
-<<<<<<< HEAD
               // Check if Supabase is available
               const isHealthy = await AgentService.checkHealth();
               if (!isHealthy) {
@@ -108,16 +99,6 @@
               }
               
               // Run dispatch agent client-side and save to Supabase
-=======
-              // Check if backend is healthy first
-              const isHealthy = await AgentService.checkHealth();
-              if (!isHealthy) {
-                Alert.alert('Error', 'Backend service is not available. Please start Docker containers:\n\ndocker-compose up langgraph-backend');
-                return;
-              }
-              
-              // Call backend API instead of running LangGraph directly in React Native
->>>>>>> 6031aad2
               const result = await AgentService.planDay(
                 'test-user-123',
                 ['job-1', 'job-2', 'job-3'],
@@ -130,39 +111,21 @@
                 Alert.alert('Error', `Agent workflow failed: ${result.error}`);
               }
             } catch (error) {
-<<<<<<< HEAD
-              Alert.alert('Error', `Agent workflow failed: ${error.message}`);
-=======
               Alert.alert('Error', `Agent workflow failed: ${error instanceof Error ? error.message : String(error)}`);
->>>>>>> 6031aad2
             }
           }
         }
       ]);
     } catch (error) {
-<<<<<<< HEAD
-      Alert.alert('Error', `Failed to start planning: ${error.message}`);
-=======
       Alert.alert('Error', `Failed to start planning: ${error instanceof Error ? error.message : String(error)}`);
->>>>>>> 6031aad2
     }
   };
   // ========================================
   // JEREMIAH'S TEMPORARY CODE - END
   // ========================================
 
-<<<<<<< HEAD
-=======
-
->>>>>>> 6031aad2
   const quickActions = [
     // JEREMIAH'S TEMPORARY CODE: Plan Your Day button for testing backend integration
-    {
-      id: 'plan-day',
-      title: 'Plan Your Day',
-      icon: 'calendar',
-      onPress: handlePlanYourDay,
-    },
     {
       id: 'plan-day',
       title: 'Plan Your Day',
