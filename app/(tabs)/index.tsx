--- conflicted
+++ resolved
@@ -14,12 +14,8 @@
 import Colors from '@/constants/Colors';
 import { typography, spacing, shadows, radius } from '@/constants/Theme';
 import { Header } from '@/components/Header';
-<<<<<<< HEAD
 import { QuickActionButton } from '@/components/QuickActionButton';
 import { Button, Card, OptimisticStatusBar, BatchProgressBar, RetryManagementPanel } from '@/components/ui';
-=======
-import { Button, Card } from '@/components/ui';
->>>>>>> e2d1b9c9
 import { useAppNavigation } from '@/hooks/useNavigation';
 
 import { useTodaysPlan } from '@/hooks/useDailyPlan';
@@ -267,12 +263,6 @@
               </View>
             </TouchableOpacity>
           </View>
-
-<<<<<<< HEAD
-
-
-=======
->>>>>>> e2d1b9c9
         </ScrollView>
         
         {/* Optimistic Status Bar */}
