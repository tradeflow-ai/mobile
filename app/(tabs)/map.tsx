--- conflicted
+++ resolved
@@ -374,11 +374,7 @@
                     style={[styles.directionsButton, { backgroundColor: colors.primary }]}
                     onPress={() => openDirectionsToJob(job)}
                   >
-<<<<<<< HEAD
-                    <FontAwesome name="map-marker" size={16} color={colors.background} />
-=======
                     <FontAwesome name="location-arrow" size={16} color={colors.background} />
->>>>>>> 8b8b721d
                     <Text style={[styles.directionsButtonText, { color: colors.background }]}>
                       Get Directions
                     </Text>
