import React, { useEffect, useState, useCallback } from 'react';
import { View, Text, StyleSheet, TouchableOpacity, Alert, SafeAreaView, Platform, Modal, Animated, Dimensions, ScrollView } from 'react-native';
import { FontAwesome } from '@expo/vector-icons';
import MapView, { Marker } from 'react-native-maps';
<<<<<<< HEAD
import { OfflineExperienceBar } from '@/components/ui';
import { useAtom } from 'jotai';
=======
import { useAtom, useAtomValue } from 'jotai';
>>>>>>> e2d1b9c9
import { useColorScheme } from '@/components/useColorScheme';
import Colors from '@/constants/Colors';
import { 
  currentLocationAtom, 
  activeJobAtom,
} from '@/store/atoms';
import { useJobs, JobLocation } from '@/hooks/useJobs';
import { LocationService } from '@/services/location';
import { 
  openDirectionsToJob, 
  getJobMarkerColor,
} from '@/utils/mapUtils';
import { ActiveJobCard } from '@/components/ActiveJobCard';
import { spacing } from '@/constants/Theme';

const { height: SCREEN_HEIGHT, width: SCREEN_WIDTH } = Dimensions.get('window');
const MODAL_HEIGHT = SCREEN_HEIGHT * 0.6;

type CameraPosition = {
  coordinates: {
    latitude: number;
    longitude: number;
  };
  zoom: number;
  bearing?: number;
  tilt?: number;
};

export default function MapScreen() {
  const colorScheme = useColorScheme();
  const colors = Colors[colorScheme ?? 'light'];

  // State management
  const { data: jobLocations = [] } = useJobs();
  const [currentLocation, setCurrentLocation] = useAtom(currentLocationAtom);
  const activeJob = useAtomValue(activeJobAtom);
  const [selectedJobLocation, setSelectedJobLocation] = useState<JobLocation | null>(null);
  
  // Local state
  const [isLoadingLocation, setIsLoadingLocation] = useState(false);
  const [isJobModalVisible, setIsJobModalVisible] = useState(false);
  const [modalAnimation] = useState(new Animated.Value(0));
  const [scrollViewRef, setScrollViewRef] = useState<ScrollView | null>(null);
  const [mapRegion, setMapRegion] = useState({
    latitude: 30.2672, // Default to Austin, Texas
    longitude: -97.7431,
    latitudeDelta: 0.0922,
    longitudeDelta: 0.0421,
  });

  const locationService = LocationService.getInstance();

  // Initialize user location
  useEffect(() => {
    initializeLocation();
  }, []);

  // Update map region when user location changes
  useEffect(() => {
    if (currentLocation) {
      setMapRegion({
        latitude: currentLocation.latitude,
        longitude: currentLocation.longitude,
        latitudeDelta: 0.0922,
        longitudeDelta: 0.0421,
      });
    }
  }, [currentLocation]);

  const initializeLocation = useCallback(async () => {
    setIsLoadingLocation(true);
    try {
      const location = await locationService.getCurrentLocation();
      if (location) {
        setCurrentLocation(location);
      }
    } catch (error) {
      console.error('Error getting initial location:', error);
      Alert.alert(
        'Location Error',
        'Unable to get your current location. Please ensure location services are enabled.',
        [{ text: 'OK' }]
      );
    } finally {
      setIsLoadingLocation(false);
    }
  }, [setCurrentLocation]);

  const handleMyLocationPress = useCallback(async () => {
    if (currentLocation) {
      setMapRegion({
        latitude: currentLocation.latitude,
        longitude: currentLocation.longitude,
        latitudeDelta: 0.01,
        longitudeDelta: 0.01,
      });
    } else {
      await initializeLocation();
    }
  }, [currentLocation, initializeLocation]);

  const handleJobMarkerPress = useCallback((jobLocation: JobLocation) => {
    setSelectedJobLocation(jobLocation);
    
    // Center map on selected location
    setMapRegion({
      latitude: jobLocation.latitude,
      longitude: jobLocation.longitude,
      latitudeDelta: 0.01,
      longitudeDelta: 0.01,
    });
    
    // Open modal if not already open and no job is active
    if (!isJobModalVisible && !activeJob) {
      setIsJobModalVisible(true);
      Animated.timing(modalAnimation, {
        toValue: 1,
        duration: 300,
        useNativeDriver: true,
      }).start();
    }
    
    // Scroll to selected job in modal
    setTimeout(() => {
      if (scrollViewRef) {
        const jobIndex = jobLocations.findIndex(job => job.id === jobLocation.id);
        if (jobIndex !== -1) {
          // Each job item is approximately 140px tall, scroll to position
          scrollViewRef.scrollTo({
            y: jobIndex * 140,
            animated: true
          });
        }
      }
    }, 400); // Wait for modal animation to complete
  }, [setSelectedJobLocation, isJobModalVisible, modalAnimation, scrollViewRef, jobLocations, activeJob]);





  const toggleJobModal = useCallback(() => {
    if (isJobModalVisible) {
      // Close modal
      Animated.timing(modalAnimation, {
        toValue: 0,
        duration: 300,
        useNativeDriver: true,
      }).start(() => {
        setIsJobModalVisible(false);
      });
    } else {
      // Open modal
      setIsJobModalVisible(true);
      Animated.timing(modalAnimation, {
        toValue: 1,
        duration: 300,
        useNativeDriver: true,
      }).start();
    }
  }, [isJobModalVisible, modalAnimation]);



  const modalTranslateY = modalAnimation.interpolate({
    inputRange: [0, 1],
    outputRange: [MODAL_HEIGHT, 0],
  });

  const backdropOpacity = modalAnimation.interpolate({
    inputRange: [0, 1],
    outputRange: [0, 0.5],
  });

  return (
    <View style={styles.container}>
      {/* Full Screen Map */}
      <MapView
        style={styles.fullScreenMap}
        region={mapRegion}
        showsUserLocation={true}
        showsMyLocationButton={false}
        showsCompass={true}
        showsScale={true}
        showsBuildings={true}
        showsTraffic={false}
        onRegionChangeComplete={setMapRegion}
      >
        {/* Job Location Markers with Stop Numbers */}
        {jobLocations.map((job, index) => (
          <Marker
            key={job.id}
            coordinate={{
              latitude: job.latitude,
              longitude: job.longitude,
            }}
            title={job.title}
            description={job.description}
            onPress={() => handleJobMarkerPress(job)}
          >
            <View style={[styles.customMarker, { backgroundColor: colors.primary }]}>
              <Text style={styles.markerText}>{index + 1}</Text>
            </View>
          </Marker>
        ))}
      </MapView>

      {/* Floating Controls */}
      <SafeAreaView style={styles.floatingControls}>
        {/* Offline Experience Bar */}
        <OfflineExperienceBar variant="compact" />
        
        {/* My Location Button */}
        <TouchableOpacity
          style={[styles.myLocationButton, { backgroundColor: colors.background }]}
          onPress={handleMyLocationPress}
          disabled={isLoadingLocation}
        >
          <FontAwesome 
            name="location-arrow" 
            size={20} 
            color={isLoadingLocation ? colors.placeholder : colors.primary} 
          />
        </TouchableOpacity>
      </SafeAreaView>

      {/* Bottom Controls: Show Active Job or Job List Toggle */}
      {!isJobModalVisible && (
        <SafeAreaView style={styles.bottomControls}>
          {activeJob ? (
            <ActiveJobCard job={activeJob} />
          ) : (
            <TouchableOpacity
              style={[styles.jobToggleButton, { backgroundColor: colors.primary }]}
              onPress={toggleJobModal}
            >
              <View style={styles.jobToggleContent}>
                <Text style={[styles.jobCountText, { color: colors.background }]}>
                  {jobLocations.length} Jobs
                </Text>
                <FontAwesome 
                  name="chevron-up" 
                  size={12} 
                  color={colors.background} 
                />
              </View>
            </TouchableOpacity>
          )}
        </SafeAreaView>
      )}

      {/* Job Modal */}
      <Modal
        visible={isJobModalVisible}
        transparent={true}
        animationType="none"
        onRequestClose={toggleJobModal}
      >
        <View style={styles.modalContainer}>
          {/* Backdrop */}
          <Animated.View
            style={[
              styles.backdrop,
              {
                opacity: backdropOpacity,
              },
            ]}
          >
            <TouchableOpacity
              style={styles.backdropTouchable}
              onPress={toggleJobModal}
            />
          </Animated.View>

          {/* Modal Content */}
          <Animated.View
            style={[
              styles.modalContent,
              {
                backgroundColor: colors.background,
                transform: [{ translateY: modalTranslateY }],
              },
            ]}
          >
            {/* Modal Handle */}
            <View style={styles.modalHandle}>
              <View style={[styles.handle, { backgroundColor: colors.border }]} />
            </View>

            {/* Modal Header */}
            <View style={styles.modalHeader}>
              <Text style={[styles.modalTitle, { color: colors.text }]}>
                Job Locations
              </Text>
              <TouchableOpacity onPress={toggleJobModal}>
                <FontAwesome name="times" size={20} color={colors.placeholder} />
              </TouchableOpacity>
            </View>

            {/* Job List */}
            <ScrollView 
              style={styles.jobList} 
              showsVerticalScrollIndicator={false}
              ref={setScrollViewRef}
            >
              {jobLocations.map((job, index) => (
                <View
                  key={job.id}
                  style={[
                    styles.jobItem, 
                    { 
                      backgroundColor: selectedJobLocation?.id === job.id ? colors.primary + '20' : colors.card, 
                      borderColor: selectedJobLocation?.id === job.id ? colors.primary : colors.border 
                    }
                  ]}
                >
                  <TouchableOpacity
                    style={styles.jobItemContent}
                    onPress={() => {
                      setSelectedJobLocation(job);
                      // Center map on selected location
                      setMapRegion({
                        latitude: job.latitude,
                        longitude: job.longitude,
                        latitudeDelta: 0.01,
                        longitudeDelta: 0.01,
                      });
                    }}
                  >
                    <View style={styles.jobItemHeader}>
                      <View style={[styles.stopNumberIndicator, { backgroundColor: colors.primary }]}>
                        <Text style={styles.stopNumberText}>{index + 1}</Text>
                      </View>
                      <Text style={[styles.jobTitle, { color: colors.text }]}>{job.title}</Text>
                      <Text style={[styles.jobType, { color: colors.placeholder }]}>{job.job_type}</Text>
                    </View>
                    <Text style={[styles.jobDescription, { color: colors.placeholder }]}>{job.description}</Text>
                    <Text style={[styles.jobAddress, { color: colors.placeholder }]}>{job.address}</Text>
                    <View style={styles.jobMeta}>
                      <Text style={[styles.jobPriority, { color: getJobMarkerColor(job.job_type, job.priority) }]}>
                        {job.priority.toUpperCase()} PRIORITY
                      </Text>
                      <Text style={[styles.jobDuration, { color: colors.placeholder }]}>
                        {job.estimated_duration}min
                      </Text>
                    </View>
                  </TouchableOpacity>
                  
                  {/* Get Directions Button */}
                  <TouchableOpacity
                    style={[styles.directionsButton, { backgroundColor: colors.primary }]}
                    onPress={() => openDirectionsToJob(job)}
                  >
                    <FontAwesome name="location-arrow" size={16} color={colors.background} />
                    <Text style={[styles.directionsButtonText, { color: colors.background }]}>
                      Get Directions
                    </Text>
                  </TouchableOpacity>
                </View>
              ))}


            </ScrollView>
          </Animated.View>
        </View>
      </Modal>
    </View>
  );
}

const styles = StyleSheet.create({
  container: {
    flex: 1,
  },
  fullScreenMap: {
    flex: 1,
  },
  floatingControls: {
    position: 'absolute',
    top: 0,
    left: 0,
    right: 0,
    zIndex: 1,
    pointerEvents: 'box-none',
  },

  myLocationButton: {
    position: 'absolute',
    top: 60,
    right: 16,
    width: 48,
    height: 48,
    borderRadius: 24,
    alignItems: 'center',
    justifyContent: 'center',
    shadowColor: '#000',
    shadowOffset: { width: 0, height: 2 },
    shadowOpacity: 0.25,
    shadowRadius: 4,
    elevation: 5,
  },
  bottomControls: {
    position: 'absolute',
    bottom: 100,
    left: 0,
    right: 0,
    zIndex: 1,
    pointerEvents: 'box-none',
    marginHorizontal: spacing.m,
  },
  jobToggleButton: {
    marginVertical: spacing.m,
    paddingHorizontal: 16,
    paddingVertical: 12,
    borderRadius: 24,
    shadowColor: '#000',
    shadowOffset: { width: 0, height: 2 },
    shadowOpacity: 0.25,
    shadowRadius: 4,
    elevation: 5,
  },
  jobToggleContent: {
    flexDirection: 'row',
    alignItems: 'center',
    justifyContent: 'space-between',
  },
  jobCountText: {
    fontSize: 16,
    fontWeight: '600',
  },
  modalContainer: {
    flex: 1,
    justifyContent: 'flex-end',
  },
  backdrop: {
    position: 'absolute',
    top: 0,
    left: 0,
    right: 0,
    bottom: 0,
    backgroundColor: '#000',
  },
  backdropTouchable: {
    flex: 1,
  },
  modalContent: {
    height: MODAL_HEIGHT,
    borderTopLeftRadius: 24,
    borderTopRightRadius: 24,
    paddingTop: 12,
  },
  modalHandle: {
    alignItems: 'center',
    marginBottom: 16,
  },
  handle: {
    width: 40,
    height: 4,
    borderRadius: 2,
  },
  modalHeader: {
    flexDirection: 'row',
    alignItems: 'center',
    justifyContent: 'space-between',
    paddingHorizontal: 20,
    paddingBottom: 16,
    borderBottomWidth: 1,
    borderBottomColor: 'rgba(0,0,0,0.1)',
  },
  modalTitle: {
    fontSize: 20,
    fontWeight: '600',
  },
  jobList: {
    flex: 1,
    paddingHorizontal: 20,
  },
  jobItem: {
    borderRadius: 12,
    marginVertical: 8,
    borderWidth: 1,
  },
  jobItemContent: {
    padding: 16,
  },
  jobItemHeader: {
    flexDirection: 'row',
    alignItems: 'center',
    marginBottom: 8,
  },

  jobTitle: {
    fontSize: 16,
    fontWeight: '600',
    flex: 1,
  },
  jobType: {
    fontSize: 12,
    textTransform: 'capitalize',
    fontWeight: '500',
  },
  jobDescription: {
    fontSize: 14,
    marginBottom: 6,
    lineHeight: 20,
  },
  jobAddress: {
    fontSize: 12,
    fontStyle: 'italic',
    marginBottom: 8,
  },
  jobMeta: {
    flexDirection: 'row',
    justifyContent: 'space-between',
    alignItems: 'center',
  },
  jobPriority: {
    fontSize: 11,
    fontWeight: '600',
  },
  jobDuration: {
    fontSize: 11,
    fontWeight: '500',
  },

  directionsButton: {
    flexDirection: 'row',
    alignItems: 'center',
    justifyContent: 'center',
    paddingHorizontal: 16,
    paddingVertical: 12,
    margin: 16,
    marginTop: 0,
    borderRadius: 8,
    gap: 8,
  },
  directionsButtonText: {
    fontSize: 14,
    fontWeight: '600',
  },
  customMarker: {
    width: 32,
    height: 32,
    borderRadius: 16,
    alignItems: 'center',
    justifyContent: 'center',
    shadowColor: '#000',
    shadowOffset: { width: 0, height: 2 },
    shadowOpacity: 0.25,
    shadowRadius: 4,
    elevation: 5,
  },
  markerText: {
    color: '#FFFFFF',
    fontSize: 14,
    fontWeight: 'bold',
  },
  stopNumberIndicator: {
    width: 24,
    height: 24,
    borderRadius: 12,
    alignItems: 'center',
    justifyContent: 'center',
    marginRight: 12,
  },
  stopNumberText: {
    color: '#FFFFFF',
    fontSize: 12,
    fontWeight: 'bold',
  },
});<|MERGE_RESOLUTION|>--- conflicted
+++ resolved
@@ -2,12 +2,8 @@
 import { View, Text, StyleSheet, TouchableOpacity, Alert, SafeAreaView, Platform, Modal, Animated, Dimensions, ScrollView } from 'react-native';
 import { FontAwesome } from '@expo/vector-icons';
 import MapView, { Marker } from 'react-native-maps';
-<<<<<<< HEAD
 import { OfflineExperienceBar } from '@/components/ui';
-import { useAtom } from 'jotai';
-=======
 import { useAtom, useAtomValue } from 'jotai';
->>>>>>> e2d1b9c9
 import { useColorScheme } from '@/components/useColorScheme';
 import Colors from '@/constants/Colors';
 import { 
