import React, { useState } from 'react';
import { View, Text, StyleSheet, SafeAreaView, FlatList, TouchableOpacity, Alert } from 'react-native';
import { FontAwesome } from '@expo/vector-icons';
import { useRouter } from 'expo-router';
import { useColorScheme } from '@/components/useColorScheme';
import Colors from '@/constants/Colors';
import { typography, spacing, shadows, radius, touchTargets } from '@/constants/Theme';
import { Header } from '@/components/Header';
import { SearchBar, EmptyState, TabSelector, TabOption } from '@/components/ui';
import { useJobs, useTodaysJobs, JobLocation } from '@/hooks/useJobs';
<<<<<<< HEAD
import { formatDate, formatDateOnly } from '@/utils/dateUtils';
=======
import { formatDate } from '@/utils/dateUtils';
import { useAtomValue } from 'jotai';
import { activeJobAtom } from '@/store/atoms';
import { ActiveJobCard } from '@/components/ActiveJobCard';
>>>>>>> 9350b3c7

export default function JobsScreen() {
  const colorScheme = useColorScheme();
  const colors = Colors[colorScheme ?? 'light'];
  const router = useRouter();

  // Get active job
  const activeJob = useAtomValue(activeJobAtom);

  // State for search and filters
  const [searchQuery, setSearchQuery] = useState('');
  const [selectedJobFilter, setSelectedJobFilter] = useState('today');

  // Data fetching
  const { data: allJobs = [], isLoading: isLoadingAll } = useJobs();
  const { data: todaysJobs = [], isLoading: isLoadingToday } = useTodaysJobs();

  // Determine which jobs to show
  const jobs = selectedJobFilter === 'today' ? todaysJobs : allJobs;
  const isLoading = selectedJobFilter === 'today' ? isLoadingToday : isLoadingAll;

  // Job options for TabSelector
  const jobOptions: TabOption[] = [
    { key: 'today', label: 'Today', count: todaysJobs.length },
    { key: 'all', label: 'All', count: allJobs.length },
  ];

  // Filter jobs based on search query
  const filteredJobs = jobs.filter(job => 
    job.title.toLowerCase().includes(searchQuery.toLowerCase()) ||
    job.description?.toLowerCase().includes(searchQuery.toLowerCase()) ||
    job.address.toLowerCase().includes(searchQuery.toLowerCase()) ||
    job.customer_name?.toLowerCase().includes(searchQuery.toLowerCase())
  );

  const handleJobPress = (job: JobLocation) => {
    router.push(`/job-details?id=${job.id}`);
  };

  const handleCreateJob = () => {
    router.push('/create-job');
  };

  const handleJobFilterChange = (key: string) => {
    setSelectedJobFilter(key);
  };

  const getStatusColor = (status: JobLocation['status']) => {
    switch (status) {
      case 'pending': return colors.warning;
      case 'in_progress': return colors.primary;
      case 'completed': return colors.success;
      case 'cancelled': return colors.error;
      default: return colors.placeholder;
    }
  };

  const getPriorityColor = (priority: JobLocation['priority']) => {
    switch (priority) {
      case 'urgent': return colors.error;
      case 'high': return '#FF6B35';
      case 'medium': return colors.warning;
      case 'low': return colors.success;
      default: return colors.placeholder;
    }
  };



  const renderJob = ({ item }: { item: JobLocation }) => (
    <TouchableOpacity
      style={[styles.jobCard, { backgroundColor: colors.card, borderColor: colors.border }]}
      onPress={() => handleJobPress(item)}
      activeOpacity={0.7}
    >
      <View style={styles.jobHeader}>
        <View style={styles.jobHeaderLeft}>
          <Text style={[styles.jobTitle, { color: colors.text }]} numberOfLines={1}>
            {item.title}
          </Text>
          <View style={styles.jobMeta}>
                         <View style={[styles.statusBadge, { backgroundColor: getStatusColor(item.status) + '20' }]}>
               <Text style={[styles.statusText, { color: getStatusColor(item.status) }]}>
                 {item.status.toUpperCase()}
               </Text>
             </View>
            <View style={[styles.priorityBadge, { backgroundColor: getPriorityColor(item.priority) }]}>
              <Text style={styles.priorityText}>{item.priority.toUpperCase()}</Text>
            </View>
          </View>
        </View>
        <View style={styles.jobHeaderRight}>
          <Text style={[styles.jobType, { color: colors.placeholder }]}>
            {item.job_type.replace('_', ' ').toUpperCase()}
          </Text>
          <Text style={[styles.estimatedDuration, { color: colors.placeholder }]}>
            {item.estimated_duration || 60}min
          </Text>
        </View>
      </View>

      {item.description && (
        <Text style={[styles.jobDescription, { color: colors.text }]} numberOfLines={2}>
          {item.description}
        </Text>
      )}

      <View style={styles.jobDetails}>
        <View style={styles.jobDetailRow}>
          <FontAwesome name="map-marker" size={14} color={colors.placeholder} />
          <Text style={[styles.jobAddress, { color: colors.placeholder }]} numberOfLines={1}>
            {item.address}
          </Text>
        </View>
        
        {item.customer_name && (
          <View style={styles.jobDetailRow}>
            <FontAwesome name="user" size={14} color={colors.placeholder} />
            <Text style={[styles.customerName, { color: colors.placeholder }]} numberOfLines={1}>
              {item.customer_name}
            </Text>
          </View>
        )}
        
        <View style={styles.jobDetailRow}>
          <FontAwesome 
            name={item.use_ai_scheduling ? "magic" : "clock-o"} 
            size={14} 
            color={item.use_ai_scheduling ? colors.primary : colors.placeholder} 
          />
          <View style={styles.timeContainer}>
            <Text style={[styles.scheduledTime, { color: colors.placeholder }]}>
              {item.use_ai_scheduling 
                ? formatDateOnly(item.scheduled_start, 'Not scheduled')
                : formatDate(item.scheduled_start, 'Not scheduled')
              }
            </Text>
            {item.use_ai_scheduling && (
              <Text style={[
                styles.aiSchedulingIndicator, 
                { 
                  color: colors.primary,
                  fontStyle: 'italic'
                }
              ]}>
                ✨ AI will select optimal times
              </Text>
            )}
          </View>
        </View>
      </View>

      <View style={styles.jobFooter}>
        <Text style={[styles.createdAt, { color: colors.placeholder }]}>
          Created {formatDate(item.created_at)}
        </Text>
        <FontAwesome name="chevron-right" size={16} color={colors.placeholder} />
      </View>
    </TouchableOpacity>
  );

  const renderEmptyState = () => (
    <EmptyState
      icon="briefcase"
      title={searchQuery ? 'No jobs found' : selectedJobFilter === 'today' ? 'No jobs today' : 'No jobs'}
      description={searchQuery ? 'Try adjusting your search terms' : 'Create your first job to get started'}
      createButtonText={searchQuery ? undefined : 'Create Job'}
      handleOnCreatePress={handleCreateJob}
    />
  );

  return (
    <SafeAreaView style={[styles.safeArea, { backgroundColor: colors.background }]}>
      <View style={styles.container}>
        <Header
          title="Jobs"
          rightAction={{
            icon: 'plus',
            onPress: handleCreateJob,
          }}
        />

        <View style={styles.content}>
          {/* Active Job Card */}
          {activeJob && (
            <View style={styles.activeJobContainer}>
              <ActiveJobCard job={activeJob} />
            </View>
          )}

          {/* Search Bar */}
          <SearchBar
            placeholder="Search jobs..."
            value={searchQuery}
            onChangeText={setSearchQuery}
            style={styles.searchBar}
          />

          {/* Today/All Toggle */}
          <TabSelector
            options={jobOptions}
            selectedKey={selectedJobFilter}
            onSelectionChange={handleJobFilterChange}
            containerStyle={styles.toggleContainer}
          />

          {/* Jobs List */}
          <FlatList
            data={filteredJobs}
            renderItem={renderJob}
            keyExtractor={(item) => item.id}
            contentContainerStyle={styles.jobsList}
            showsVerticalScrollIndicator={false}
            refreshing={isLoading}
            ListEmptyComponent={renderEmptyState}
            ItemSeparatorComponent={() => <View style={styles.separator} />}
          />
        </View>
      </View>
    </SafeAreaView>
  );
}

const styles = StyleSheet.create({
  safeArea: {
    flex: 1,
  },
  container: {
    flex: 1,
    ...spacing.helpers.padding('m'),
  },
  activeJobContainer: {
    marginBottom: spacing.m,
  },
  content: {
    flex: 1,
  },
  searchBar: {
    marginBottom: spacing.m,
  },
  toggleContainer: {
    marginBottom: spacing.m,
  },
  jobsList: {
    flexGrow: 1,
  },
  separator: {
    height: spacing.s,
  },
  jobCard: {
    borderRadius: radius.m,
    borderWidth: 1,
    ...spacing.helpers.padding('m'),
    ...shadows.subtle,
  },
  jobHeader: {
    flexDirection: 'row',
    justifyContent: 'space-between',
    alignItems: 'flex-start',
    marginBottom: spacing.s,
  },
  jobHeaderLeft: {
    flex: 1,
  },
  jobHeaderRight: {
    alignItems: 'flex-end',
  },
  jobTitle: {
    ...typography.h4,
    marginBottom: spacing.xs,
  },
  jobMeta: {
    flexDirection: 'row',
    gap: spacing.xs,
  },
  statusBadge: {
    paddingHorizontal: spacing.s,
    paddingVertical: spacing.s,
    borderRadius: radius.s,
  },
  statusText: {
    ...typography.caption,
    fontWeight: '600',
  },
  priorityBadge: {
    paddingHorizontal: spacing.s,
    paddingVertical: spacing.s,
    borderRadius: radius.s,
  },
  priorityText: {
    ...typography.caption,
    color: 'white',
    fontWeight: '600',
  },
  jobType: {
    ...typography.caption,
    fontWeight: '500',
    marginBottom: spacing.xs,
  },
  estimatedDuration: {
    ...typography.caption,
    fontWeight: '500',
  },
  jobDescription: {
    ...typography.body,
    marginBottom: spacing.s,
    lineHeight: 20,
  },
  jobDetails: {
    gap: spacing.xs,
    marginBottom: spacing.s,
  },
  jobDetailRow: {
    flexDirection: 'row',
    alignItems: 'center',
    gap: spacing.s,
  },
  jobAddress: {
    ...typography.body,
    flex: 1,
  },
  customerName: {
    ...typography.body,
    flex: 1,
  },
  scheduledTime: {
    ...typography.body,
  },
  timeContainer: {
    flex: 1,
  },
  aiSchedulingIndicator: {
    ...typography.caption,
    marginTop: spacing.xs,
  },
  jobFooter: {
    flexDirection: 'row',
    justifyContent: 'space-between',
    alignItems: 'center',
    borderTopWidth: 1,
    borderTopColor: 'rgba(0,0,0,0.1)',
    paddingTop: spacing.s,
  },
  createdAt: {
    ...typography.caption,
  },
}); <|MERGE_RESOLUTION|>--- conflicted
+++ resolved
@@ -8,14 +8,10 @@
 import { Header } from '@/components/Header';
 import { SearchBar, EmptyState, TabSelector, TabOption } from '@/components/ui';
 import { useJobs, useTodaysJobs, JobLocation } from '@/hooks/useJobs';
-<<<<<<< HEAD
 import { formatDate, formatDateOnly } from '@/utils/dateUtils';
-=======
-import { formatDate } from '@/utils/dateUtils';
 import { useAtomValue } from 'jotai';
 import { activeJobAtom } from '@/store/atoms';
 import { ActiveJobCard } from '@/components/ActiveJobCard';
->>>>>>> 9350b3c7
 
 export default function JobsScreen() {
   const colorScheme = useColorScheme();
