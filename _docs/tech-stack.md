# TradeFlow: Technical Stack & Architectural Guide

## Overview
This document provides a comprehensive overview of the technical architecture, core technologies, and development conventions for the TradeFlow application. It serves as a single source of truth to ensure all development is consistent, scalable, and adheres to best practices.

---

## Frontend Architecture

### Core Framework: React Native (with Expo)
-   **Description:** The primary framework for building our cross-platform mobile application for iOS and Web. Expo is used to streamline the development, build, and deployment process.
-   **Best Practices:**
    -   Always use functional components with Hooks.
    -   Use `FlatList` or `FlashList` for rendering any long lists of data to ensure performance.
    -   Structure UI components to be reusable and composable.
-   **Limitations & Pitfalls:**
    -   The asynchronous nature of the React Native bridge can become a bottleneck. Avoid passing large amounts of data frequently between the JS thread and the Native thread.
    -   Ignoring platform-specific UI conventions can lead to a poor user experience.

### State Management: Jotai
-   **Description:** A lightweight, atomic state management library used for managing global and local UI state.
-   **Best Practices:**
    -   Keep atoms small and focused on a single piece of state.
    -   Use derived atoms (`atom()`, `selectAtom()`) for computed state to prevent unnecessary recalculations.
    -   For collections of similar state, use `atomFamily`.
-   **Conventions:**
    -   All global atoms must be defined in the `/store/atoms.ts` directory.
    -   **Crucially, server state (data from Supabase) should NOT be stored in Jotai atoms.** It should be managed exclusively by TanStack Query.
-   **Common Pitfalls:**
    -   Creating monolithic "god" atoms that hold too much unrelated state.
    -   Duplicating server state in Jotai, which leads to synchronization issues.

### Data Fetching & Caching: TanStack Query (React Query)
-   **Description:** Manages all asynchronous operations and server state, handling the fetching, caching, and synchronization of data from our Supabase backend.
-   **Best Practices:**
    -   Define query keys as structured arrays to ensure uniqueness and allow for easy invalidation (e.g., `['jobs', 'list', { status: 'pending' }]`).
    -   Use `useQuery` for all data fetching (GET requests) and `useMutation` for all data modification (POST, PUT, DELETE).
    -   Leverage optimistic updates for a smoother UX when creating or updating data.
-   **Conventions:**
    -   Wrap common `useQuery` and `useMutation` calls in custom hooks (e.g., `useJobs()`, `useUpdateJob()`) to encapsulate query keys and logic.
-   **Common Pitfalls:**
    -   Forgetting to invalidate relevant queries after a mutation, leading to stale data in the UI.
    -   Using TanStack Query to manage purely local UI state (that's Jotai's job).

### Forms Management: React Hook Form
-   **Description:** A performant library for managing all user input forms.
-   **Best Practices:**
    -   Use as an uncontrolled form library by default to maximize performance.
    -   Integrate with a schema validation library like `Zod` to define and enforce validation rules declaratively.
-   **Conventions:**
    -   Create a reusable, generic `<ControlledInput>` component that integrates React Hook Form's `Controller` with our standard UI components.
    -   Validation schemas should be co-located with the forms that use them.
-   **Common Pitfalls:**
    -   Overusing the `watch` function, which can trigger excessive re-renders and defeat the library's performance benefits.

### Styling
- **React Native StyleSheet:** The core API for styling components. We will use `StyleSheet.create` for optimized and co-located styles, without relying on an external styling library.

### UI & Visualization
-   **Best Practices:**
    -   Memoize complex components like maps to prevent unnecessary re-renders.
    -   For maps, avoid rendering too many markers at once. At scale, we must implement clustering.
-   **Conventions:**
    -   All map-related utility functions (e.g., coordinate calculations, polyline encoding) will be kept in `utils/mapUtils.ts`.

---

## Backend Architecture

### Database & Core Services: Supabase
-   **Description:** Our unified Backend-as-a-Service (BaaS) and single source of truth for all application data.
-   **Best Practices:**
    -   **Row Level Security (RLS) MUST be enabled on ALL tables containing user data.** There are no exceptions to this rule.
    -   For complex, multi-table operations, create database functions (RPC) to ensure data integrity and atomicity.
    -   Use Supabase's built-in connection pooling.
-   **Conventions:**
    -   All interaction with the Supabase client will be abstracted into a service layer (e.g., `/services/supabase.ts`). UI components should not call the Supabase client directly.
-   **Common Pitfalls:**
    -   Disabling RLS for "convenience" during development. This is a critical security risk.
    -   Exposing service role (`service_role`) keys on the client-side. Only the anonymous (`anon`) key should ever be present in the frontend app.

### AI Agent Route Optimization
-   **Description:** Lightweight, intelligent route optimization through AI spatial reasoning using GPT-4o without external dependencies.
-   **Architecture:** Pure Edge Function implementation leveraging AI agent reasoning for Vehicle Routing Problem (VRP) solving.
-   **Deployment:** Zero infrastructure requirements - fully Edge Function native with no external dependencies.
-   **Best Practices:**
    -   Use coordinate-based spatial analysis for distance and proximity calculations.
    -   Leverage GPT-4o's spatial reasoning capabilities for route optimization decisions.
    -   Format geographic data clearly for agent consumption (latitude/longitude pairs with clear context).
    -   Design prompts with spatial reasoning guidelines and output format specifications.
-   **Advantages:**
    -   Zero external dependencies and infrastructure overhead.
    -   Predictable performance for 3-8 job optimization scenarios typical for tradesperson use cases.
    -   Native integration with agent reasoning capabilities.
    -   Eliminates containerization complexity and resource requirements.
-   **Common Pitfalls:**
    -   Providing insufficient spatial context to the agent for optimization decisions.
    -   Expecting routing precision beyond agent spatial reasoning capabilities.

---

## AI & Agentic Layer

### Orchestration Framework: 2-Step Edge Functions

The AI workflow is orchestrated using two specialized Supabase Edge Functions instead of a complex state machine framework:

1. **Dispatcher Function**: Handles job prioritization and route optimization using GPT-4o
2. **Inventory Function**: Manages parts analysis and hardware store job creation

**Advantages:**
- **Simplified Architecture**: No complex state management or graph orchestration
- **Better Error Isolation**: Each function handles specific concerns independently
- **User Control**: Built-in confirmation step between dispatcher and inventory analysis
- **Faster Execution**: Specialized functions optimized for specific tasks
- **Easier Debugging**: Clear separation of concerns and error boundaries

### Language Model: OpenAI GPT-4o
-   **Description:** The LLM that powers the reasoning capabilities of our AI agents.
-   **Best Practices:**
    -   Use structured prompting techniques (e.g., providing examples, using XML tags to delineate sections) to get reliable, parsable output (like JSON).
    -   Set a low `temperature` (e.g., 0.1-0.2) for analytical tasks to ensure predictable outputs.
-   **Conventions:**
    -   All agent prompts (`role`, `goal`, `backstory`) will be managed as version-controlled constants.
-   **Common Pitfalls:**
    -   Writing vague, open-ended prompts that lead to inconsistent or "hallucinated" results.
    -   Assuming the LLM will always return perfectly formatted JSON. The application logic must include robust error handling and parsing validation.

---

## DevOps & Deployment

### AI Agent Deployment: Supabase Edge Functions
-   **Description:** AI agent route optimization is deployed as serverless Edge Functions with zero external infrastructure dependencies.
-   **Best Practices:**
    -   Manage all secrets (OpenAI API keys, etc.) via Supabase Environment Variables, never hardcoded.
    -   Implement proper error handling for agent reasoning failures.
<<<<<<< HEAD
    -   Use Deno-compatible imports for all OpenAI and Supabase dependencies.
    -   Agent implementations are deployed as separate edge functions (`supabase/functions/dispatcher/` and `supabase/functions/inventory/`).
    -   Each function uses GPT-4o for intelligent reasoning within its specialized domain
    -   Functions coordinate through database state rather than complex workflow orchestration
=======
    -   Use Deno-compatible imports for all LangGraph and AI dependencies.
    -   Develop Edge Functions locally before deployment using `supabase functions serve`.
>>>>>>> 7f9f1d10
-   **Conventions:**
    -   Coordinate formatting tools provide spatial data to agents in standardized format.
-   **Scalability Considerations:**
    -   Edge Functions scale automatically with usage without infrastructure management.
    -   Agent performance is predictable for typical tradesperson job counts (3-8 jobs).
    -   No memory or geographic coverage limitations.

### Application Deployment: Expo Application Services (EAS)
-   **Description:** EAS is used for building and deploying the React Native application.
-   **Best Practices:**
    -   Leverage EAS build profiles to manage different environments (e.g., `development`, `preview`, `production`).
    -   Store all sensitive credentials and API keys in EAS Secrets, not in the repository.

## Development Workflow & Tooling

### Version Control
- **Git & GitHub:** Used for all source code management, following the feature-branch workflow defined in `team-collaboration.md`.



This tech stack provides a robust foundation for a scalable, maintainable job and route management application with comprehensive mapping capabilities and room for future growth and feature additions. <|MERGE_RESOLUTION|>--- conflicted
+++ resolved
@@ -135,15 +135,10 @@
 -   **Best Practices:**
     -   Manage all secrets (OpenAI API keys, etc.) via Supabase Environment Variables, never hardcoded.
     -   Implement proper error handling for agent reasoning failures.
-<<<<<<< HEAD
     -   Use Deno-compatible imports for all OpenAI and Supabase dependencies.
     -   Agent implementations are deployed as separate edge functions (`supabase/functions/dispatcher/` and `supabase/functions/inventory/`).
     -   Each function uses GPT-4o for intelligent reasoning within its specialized domain
     -   Functions coordinate through database state rather than complex workflow orchestration
-=======
-    -   Use Deno-compatible imports for all LangGraph and AI dependencies.
-    -   Develop Edge Functions locally before deployment using `supabase functions serve`.
->>>>>>> 7f9f1d10
 -   **Conventions:**
     -   Coordinate formatting tools provide spatial data to agents in standardized format.
 -   **Scalability Considerations:**
