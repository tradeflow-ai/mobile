--- conflicted
+++ resolved
@@ -1,8 +1,5 @@
-<<<<<<< HEAD
+
 # TradeFlow: The AI-First OS for Tradespeople
-=======
-# TradeFlow: The AI-First OS for Tradesperson
->>>>>>> c34e8e89
 
 TradeFlow is an industry-specific AI agent that brings the "Cursor experience" to independent tradespeople. It acts as an "AI Admin," intelligently automating and optimizing the complex, dynamic context of a contractor's day to maximize their revenue-generating "wrench time" and minimize administrative overhead.
 
