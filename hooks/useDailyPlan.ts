/**
 * Daily Plan Hook - Real-time subscription to AI agent workflow
 * 
 * This hook manages the daily planning workflow state, providing real-time updates
 * as the Edge Functions complete their tasks. It handles the two-step process:
 * 1. Dispatcher - Job prioritization and route optimization
 * 2. Inventory - Parts preparation and hardware store jobs
 */

import { useState, useEffect, useCallback } from 'react';
import { useAtom, useSetAtom } from 'jotai';
import { userAtom, activeJobAtom } from '@/store/atoms';
import { DailyPlanService, type DailyPlan, type UserModifications } from '@/services/dailyPlanService';
import { AgentService } from '@/services/agentService';
import { useQueryClient } from '@tanstack/react-query';
import { queryKeys } from '@/services/queryClient';
import { JobLocation } from './useJobs';
import { supabase } from '@/services/supabase';

interface UseDailyPlanOptions {
  /**
   * Whether to start planning immediately if no plan exists
   * @default false
   */
  autoStart?: boolean;
  
  /**
   * Jobs to include in the daily plan
   * Only used if autoStart is true
   */
  initialJobIds?: string[];
}

interface UseDailyPlanReturn {
  // Plan state
  dailyPlan: DailyPlan | null;
  isLoading: boolean;
  error: string | null;
  
  // Agent status
  currentStep: 'dispatcher' | 'confirmation' | 'inventory' | 'complete' | null;
  isProcessing: boolean;
  
  // Actions
  startPlanning: (jobIds: string[]) => Promise<void>;
  retryPlanning: () => Promise<void>;
  cancelPlanning: () => Promise<void>;
  saveUserModifications: (modifications: UserModifications) => Promise<void>;
  approvePlan: () => Promise<void>;
  resetPlan: () => void;
  refreshPlan: () => Promise<void>;
  
  // Step-specific actions
  confirmDispatcherOutput: (modifications?: UserModifications) => Promise<void>;
  proceedToInventory: () => Promise<void>;
  confirmInventory: (modifications?: UserModifications) => Promise<void>;
  
  // New workflow support
  isAwaitingConfirmation: boolean;
  hasHardwareStoreJob: boolean;
  
  // Utility
  canRetry: boolean;
  retryCount: number;
  
  // Real-time status
  isConnected: boolean;
  lastUpdated: Date | null;
}

/**
 * Hook for managing daily plan workflow with real-time updates
 * Provides complete state management for the Plan Your Day feature
 */
export const useDailyPlan = (
  planDate: string = new Date().toISOString().split('T')[0],
  options: UseDailyPlanOptions = {}
): UseDailyPlanReturn => {
  const [user] = useAtom(userAtom);
  const setActiveJob = useSetAtom(activeJobAtom);
  const queryClient = useQueryClient();
  const [dailyPlan, setDailyPlan] = useState<DailyPlan | null>(null);
  const [isLoading, setIsLoading] = useState(true);
  const [error, setError] = useState<string | null>(null);
  const [isConnected, setIsConnected] = useState(false);
  const [lastUpdated, setLastUpdated] = useState<Date | null>(null);

  // Derived state
  const currentStep = dailyPlan?.current_step || null;
  const isProcessing = dailyPlan?.status === 'pending' || 
                       dailyPlan?.current_step === 'dispatcher' ||
                       dailyPlan?.current_step === 'inventory';
  const isAwaitingConfirmation = dailyPlan?.status === 'dispatcher_complete' ||
                                dailyPlan?.status === 'awaiting_confirmation';
  const hasHardwareStoreJob = dailyPlan?.status === 'hardware_store_added' ||
                             dailyPlan?.inventory_output?.hardware_store_job != null;
  const canRetry = dailyPlan?.status === 'error' && 
                   (dailyPlan?.error_state?.retry_suggested || false) &&
                   (dailyPlan?.retry_count || 0) < 3;
  const retryCount = dailyPlan?.retry_count || 0;

  /**
   * Set active job from approved daily plan
   */
  const setActiveJobFromApprovedPlan = useCallback(async (approvedPlan: DailyPlan) => {
    if (approvedPlan.status !== 'approved') return;

    // The dispatcher output contains the definitive, final order of jobs,
    // including any hardware store runs. We just need to pick the first one.
    if (approvedPlan.dispatcher_output?.prioritized_jobs?.length > 0) {
      const firstJobId = approvedPlan.dispatcher_output.prioritized_jobs[0].job_id;
      
      try {
        // Fetch the full job details from the cache or network
        const jobDetails = await queryClient.fetchQuery<JobLocation | null>({
          queryKey: queryKeys.job(firstJobId),
          queryFn: async (): Promise<JobLocation | null> => {
            if (!user?.id) {
              throw new Error('No authenticated user');
            }

            const { data, error } = await supabase
              .from('job_locations')
              .select('*')
              .eq('id', firstJobId)
              .eq('user_id', user.id)
              .single();

            if (error) {
              if (error.code === 'PGRST116') {
                return null; // Job not found
              }
              throw error;
            }

            return data;
          },
        });

        if (jobDetails) {
          setActiveJob(jobDetails);
          console.log('✅ Active job set from approved daily plan:', jobDetails.title);
        } else {
          console.warn(`Could not fetch details for the first job (ID: ${firstJobId}).`);
        }
      } catch (err) {
        console.error('Error fetching job details for active job:', err);
      }
    }
  }, [queryClient, setActiveJob, user?.id]);

  /**
   * Initialize and fetch current daily plan
   */
  const initializePlan = useCallback(async () => {
    if (!user?.id) return;

    try {
      setIsLoading(true);
      setError(null);

      const { data, error: fetchError } = await DailyPlanService.getCurrentDailyPlan(user.id, planDate);
      
      if (fetchError) {
        console.error('Error fetching daily plan:', fetchError);
        setError('Failed to load daily plan');
        return;
      }

      // 🔧 FIX: Ignore cancelled plans - treat them as if there's no plan
      if (data && data.status === 'cancelled') {
        setDailyPlan(null);
        setLastUpdated(new Date());
      } else {
        setDailyPlan(data);
        setLastUpdated(new Date());

        // 🔧 FIX: Set active job if daily plan is already approved
        if (data && data.status === 'approved') {
          await setActiveJobFromApprovedPlan(data);
        }
      }

      // Auto-start if requested and no plan exists
      if (!data && options.autoStart && options.initialJobIds?.length) {
        await startPlanning(options.initialJobIds);
      }
    } catch (err) {
      console.error('Error initializing daily plan:', err);
      setError(err instanceof Error ? err.message : 'Failed to initialize daily plan');
    } finally {
      setIsLoading(false);
    }
  }, [user?.id, planDate, options.autoStart, options.initialJobIds, setActiveJobFromApprovedPlan]);

  /**
   * Start the daily planning workflow - Step 1: Dispatcher
   */
  const startPlanning = useCallback(async (jobIds: string[]) => {
    if (!user?.id) {
      setError('No authenticated user');
      return;
    }

    try {
      setIsLoading(true);
      setError(null);
      setDailyPlan(null); // 🔄 Clear existing plan state

      // 🔧 FIX: Clean up any existing daily plan for today first
      console.log('🧹 Checking for existing daily plan to clean up...');
      const { data: existingPlan } = await DailyPlanService.getCurrentDailyPlan(user.id, planDate);
      
      if (existingPlan) {
        console.log('🗑️ Found existing plan, cancelling it first:', existingPlan.id);
        await DailyPlanService.cancelDailyPlan(existingPlan.id);
        console.log('✅ Existing plan cancelled, creating fresh plan');
      } else {
        console.log('🆕 No existing plan found, proceeding with fresh creation');
      }

      // Create daily plan record
      const preferences = {}; // TODO: Get user preferences
      const { data: plan, error: createError } = await DailyPlanService.createDailyPlan({
        user_id: user.id,
        planned_date: planDate,
        job_ids: jobIds,
        preferences_snapshot: preferences
      });

      if (createError || !plan) {
        throw new Error(createError?.message || 'Failed to create daily plan');
      }

      setDailyPlan(plan);
      console.log('🆕 Fresh daily plan created:', plan.id);

      // Step 1: Call dispatcher edge function
      console.log('🎯 Starting dispatcher edge function...');
      const dispatchResult = await AgentService.dispatchJobs(user.id, jobIds, planDate);
      
      if (!dispatchResult.success) {
        throw new Error(dispatchResult.error || 'Failed to dispatch jobs');
      }

      // Update plan with dispatcher output
      console.log('📝 Updating daily plan with dispatcher output...');
      const { data: updatedPlan, error: updateError } = await DailyPlanService.completeDispatcherStep(plan.id, dispatchResult.dispatch_output);

      if (updateError) {
        console.error('❌ Failed to update daily plan:', updateError);
        throw new Error(`Failed to save dispatcher results: ${updateError.message || updateError}`);
      }

      console.log('🎯 Dispatcher completed successfully');
      console.log('✅ Daily plan updated:', updatedPlan?.id, 'Status:', updatedPlan?.status);
      
      // 🔧 CRITICAL FIX: Update local React state immediately
      setDailyPlan(updatedPlan);
    } catch (err) {
      console.error('Error starting planning:', err);
      setError(err instanceof Error ? err.message : 'Failed to start planning');
      setDailyPlan(null); // 🔄 Clear plan state on error
    } finally {
      setIsLoading(false); // 🔄 Ensure it's always called
    }
  }, [user?.id, planDate]);

  /**
   * Retry failed planning workflow
   */
  const retryPlanning = useCallback(async () => {
    if (!dailyPlan || !canRetry) return;

    try {
      setIsLoading(true);
      setError(null);

      // Retry from the failed step
      if (dailyPlan.error_state?.failed_step === 'dispatcher') {
        // Retry dispatcher step
        const dispatchResult = await AgentService.dispatchJobs(user!.id, dailyPlan.job_ids, planDate);
        
        if (!dispatchResult.success) {
          throw new Error(dispatchResult.error || 'Failed to retry dispatcher');
        }

        await DailyPlanService.completeDispatcherStep(dailyPlan.id, dispatchResult.dispatch_output);
        console.log('🎯 Dispatcher retried successfully');
      } else if (dailyPlan.error_state?.failed_step === 'inventory') {
        // Retry inventory step
        const inventoryResult = await AgentService.analyzeInventory(
          user!.id, 
          dailyPlan.job_ids, 
          dailyPlan.dispatcher_output
        );
        
        if (!inventoryResult.success) {
          throw new Error(inventoryResult.error || 'Failed to retry inventory');
        }

        await DailyPlanService.completeInventoryStep(dailyPlan.id, inventoryResult.inventory_output);
        console.log('📦 Inventory retried successfully');
      }
    } catch (err) {
      console.error('Error retrying planning:', err);
      setError(err instanceof Error ? err.message : 'Failed to retry planning');
    } finally {
      setIsLoading(false);
    }
  }, [dailyPlan, canRetry, user, planDate]);

  /**
   * Cancel the current daily plan
   */
  const cancelPlanning = useCallback(async () => {
    if (!dailyPlan) return;

    try {
      setError(null);
      
      const { error: cancelError } = await DailyPlanService.cancelDailyPlan(dailyPlan.id);
      
      if (cancelError) {
        throw cancelError;
      }

      console.log('Daily plan cancelled:', dailyPlan.id);
    } catch (err) {
      console.error('Error cancelling plan:', err);
      setError(err instanceof Error ? err.message : 'Failed to cancel plan');
    }
  }, [dailyPlan]);

  /**
   * Save user modifications to the daily plan
   */
  const saveUserModifications = useCallback(async (modifications: UserModifications) => {
    if (!dailyPlan) return;

    try {
      setError(null);
      
      const { error: saveError } = await DailyPlanService.saveUserModifications(dailyPlan.id, modifications);
      
      if (saveError) {
        throw saveError;
      }

      console.log('User modifications saved:', modifications);
    } catch (err) {
      console.error('Error saving modifications:', err);
      setError(err instanceof Error ? err.message : 'Failed to save modifications');
    }
  }, [dailyPlan]);

  /**
   * Approve the final daily plan
   */
  const approvePlan = useCallback(async () => {
    if (!dailyPlan) return;

    try {
      setError(null);
      
      const { data: approvedPlan, error: approveError } = await DailyPlanService.approveDailyPlan(dailyPlan.id);
      
      if (approveError) {
        throw approveError;
      }

      if (approvedPlan) {
<<<<<<< HEAD
        // The dispatcher output contains the definitive, final order of jobs,
        // including any hardware store runs. We just need to pick the first one.
        if (approvedPlan.dispatcher_output?.prioritized_jobs?.length > 0) {
          const firstJobId = approvedPlan.dispatcher_output.prioritized_jobs[0].job_id;
          
          // Fetch the full job details from the cache or network
          const jobDetails = await queryClient.fetchQuery<JobLocation | null>({
            queryKey: queryKeys.job(firstJobId),
            queryFn: async (): Promise<JobLocation | null> => {
              if (!user?.id) {
                throw new Error('No authenticated user');
              }

              const { data, error } = await supabase
                .from('job_locations')
                .select('*')
                .eq('id', firstJobId)
                .eq('user_id', user.id)
                .single();

              if (error) {
                if (error.code === 'PGRST116') {
                  return null; // Job not found
                }
                throw error;
              }

              return data;
            },
          });

          if (jobDetails) {
            setActiveJob(jobDetails);
          } else {
            console.warn(`Could not fetch details for the first job (ID: ${firstJobId}).`);
          }
        }
=======
        // Set active job using the helper function
        await setActiveJobFromApprovedPlan(approvedPlan);
>>>>>>> 3d831a7e
      }

      console.log('Daily plan approved:', dailyPlan.id);
    } catch (err) {
      console.error('Error approving plan:', err);
      setError(err instanceof Error ? err.message : 'Failed to approve plan');
    }
  }, [dailyPlan, setActiveJobFromApprovedPlan]);

  /**
   * Confirm dispatcher output and mark as ready for inventory
   */
  const confirmDispatcherOutput = useCallback(async (modifications?: UserModifications) => {
    if (!dailyPlan || dailyPlan.status !== 'dispatcher_complete') return;

    try {
      setError(null);
      
      // Save modifications if provided
      if (modifications) {
        await saveUserModifications(modifications);
      }

      // Mark as awaiting inventory analysis
      await DailyPlanService.markAwaitingInventoryAnalysis(dailyPlan.id);
      console.log('✅ Dispatcher output confirmed, ready for inventory analysis');
    } catch (err) {
      console.error('Error confirming dispatcher output:', err);
      setError(err instanceof Error ? err.message : 'Failed to confirm dispatcher output');
    }
  }, [dailyPlan, saveUserModifications]);

  /**
   * Proceed to inventory analysis step
   */
  const proceedToInventory = useCallback(async () => {
    if (!dailyPlan || !dailyPlan.dispatcher_output) return;

    try {
      setIsLoading(true);
      setError(null);

      // ‼️ FIX: Use the prioritized job IDs from the dispatcher output
      const prioritizedJobIds = dailyPlan.dispatcher_output.prioritized_jobs.map(j => j.job_id);

      // Step 2: Call inventory edge function
      const inventoryResult = await AgentService.analyzeInventory(
        user!.id, 
        prioritizedJobIds, 
        dailyPlan.dispatcher_output
      );
      
      if (!inventoryResult.success) {
        throw new Error(inventoryResult.error || 'Failed to analyze inventory');
      }

      // Update plan with inventory output
      const { data: updatedPlan, error: updateError } = await DailyPlanService.completeInventoryStep(dailyPlan.id, inventoryResult.inventory_output);

      if (updateError) {
        console.error('❌ Failed to update daily plan with inventory:', updateError);
        throw new Error(`Failed to save inventory results: ${updateError.message || updateError}`);
      }

      console.log('📦 Inventory analysis completed successfully');
      console.log('✅ Daily plan updated:', updatedPlan?.id, 'Status:', updatedPlan?.status);
      
      // 🔧 CRITICAL FIX: Update local React state immediately
      setDailyPlan(updatedPlan);
      
      if (inventoryResult.hardware_store_job) {
        console.log('🛒 Hardware store job created');
      }
    } catch (err) {
      console.error('Error proceeding to inventory:', err);
      setError(err instanceof Error ? err.message : 'Failed to proceed to inventory');
    } finally {
      setIsLoading(false);
    }
  }, [dailyPlan, user]);

  /**
   * Confirm inventory step and complete planning
   */
  const confirmInventory = useCallback(async (modifications?: UserModifications) => {
    if (!dailyPlan || (dailyPlan.status !== 'ready_for_execution' && dailyPlan.status !== 'hardware_store_added')) return;

    try {
      setError(null);
      
      // Save modifications if provided
      if (modifications) {
        await saveUserModifications(modifications);
      }

      // Complete the planning process
      await approvePlan();
      console.log('✅ Inventory confirmed, planning complete');
      
      if (hasHardwareStoreJob) {
        console.log('🛒 Hardware store job included in final plan');
      }
    } catch (err) {
      console.error('Error confirming inventory:', err);
      setError(err instanceof Error ? err.message : 'Failed to confirm inventory');
    }
  }, [dailyPlan, saveUserModifications, approvePlan, hasHardwareStoreJob]);

  /**
   * Set up real-time subscription to daily plan changes
   */
  useEffect(() => {
    if (!user?.id) return;

    let subscription: any = null;

    const setupSubscription = () => {
      try {
        subscription = DailyPlanService.subscribeToDailyPlan(
          user.id,
          planDate,
          async (payload) => {
            console.log('Daily plan real-time update:', payload);
            setIsConnected(true);
            setLastUpdated(new Date());

            if (payload.eventType === 'UPDATE') {
              // 🔧 FIX: Ignore cancelled plans - treat them as if there's no plan
              if (payload.new?.status === 'cancelled') {
                setDailyPlan(null);
              } else {
                setDailyPlan(payload.new);
                // 🔧 FIX: Set active job if plan was just approved
                if (payload.new?.status === 'approved') {
                  await setActiveJobFromApprovedPlan(payload.new);
                }
              }
            } else if (payload.eventType === 'INSERT') {
              // 🔧 FIX: Ignore cancelled plans - treat them as if there's no plan
              if (payload.new?.status === 'cancelled') {
                setDailyPlan(null);
              } else {
                setDailyPlan(payload.new);
                // 🔧 FIX: Set active job if new plan is already approved
                if (payload.new?.status === 'approved') {
                  await setActiveJobFromApprovedPlan(payload.new);
                }
              }
            } else if (payload.eventType === 'DELETE') {
              setDailyPlan(null);
            }
          }
        );

        // Connection established
        setIsConnected(true);
        console.log('Daily plan subscription established');
      } catch (err) {
        console.error('Error setting up daily plan subscription:', err);
        setIsConnected(false);
      }
    };

    // Set up subscription immediately - no delay
    setupSubscription();

    return () => {
      if (subscription) {
        subscription.unsubscribe();
        console.log('Daily plan subscription cleaned up');
      }
    };
  }, [user?.id, planDate, setActiveJobFromApprovedPlan]);

  /**
   * Reset the daily plan state completely
   */
  const resetPlan = useCallback(() => {
    setDailyPlan(null);
    setError(null);
    setIsLoading(false);
    setLastUpdated(null);
    console.log('🔄 Daily plan state reset');
  }, []);

  /**
   * Force refresh the daily plan from database
   */
  const refreshPlan = useCallback(async () => {
    console.log('🔄 Force refreshing daily plan...');
    await initializePlan();
  }, [initializePlan]);

  /**
   * Initialize plan on mount and user change
   */
  useEffect(() => {
    initializePlan();
  }, [initializePlan]);

  return {
    // Plan state
    dailyPlan,
    isLoading,
    error,
    
    // Agent status
    currentStep,
    isProcessing,
    
    // Actions
    startPlanning,
    retryPlanning,
    cancelPlanning,
    saveUserModifications,
    approvePlan,
    resetPlan, // 🔄 Add reset functionality
    refreshPlan, // 🔄 Add refresh functionality
    
    // Step-specific actions
    confirmDispatcherOutput,
    proceedToInventory,
    confirmInventory,
    
    // New workflow support
    isAwaitingConfirmation,
    hasHardwareStoreJob,
    
    // Utility
    canRetry,
    retryCount,
    
    // Real-time status
    isConnected,
    lastUpdated,
  };
};

/**
 * Convenience hook for today's daily plan
 * Most common use case for the Plan Your Day feature
 */
export const useTodaysPlan = (options?: UseDailyPlanOptions) => {
  const today = new Date().toISOString().split('T')[0];
  return useDailyPlan(today, options);
}; <|MERGE_RESOLUTION|>--- conflicted
+++ resolved
@@ -370,7 +370,6 @@
       }
 
       if (approvedPlan) {
-<<<<<<< HEAD
         // The dispatcher output contains the definitive, final order of jobs,
         // including any hardware store runs. We just need to pick the first one.
         if (approvedPlan.dispatcher_output?.prioritized_jobs?.length > 0) {
@@ -408,10 +407,6 @@
             console.warn(`Could not fetch details for the first job (ID: ${firstJobId}).`);
           }
         }
-=======
-        // Set active job using the helper function
-        await setActiveJobFromApprovedPlan(approvedPlan);
->>>>>>> 3d831a7e
       }
 
       console.log('Daily plan approved:', dailyPlan.id);
