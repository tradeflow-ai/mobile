# Learn more https://docs.github.com/en/get-started/getting-started-with-git/ignoring-files

# dependencies
node_modules/

# Expo
.expo/
dist/
web-build/
expo-env.d.ts

# Native
.kotlin/
*.orig.*
*.jks
*.p8
*.p12
*.key
*.mobileprovision
ios/
android/

# Metro
.metro-health-check*

# debug
npm-debug.*
yarn-debug.*
yarn-error.*

# macOS
.DS_Store
*.pem

# local env files
.env*.local
.env

# typescript
*.tsbuildinfo

# Personal roadmap checklists (not for sharing)
Roadmap Checklists/
jeremiah-roadmap.md
<<<<<<< HEAD

# Internal testing and documentation files
_internal-docs/
=======
_docs/josh-mvp-roadmap.md
>>>>>>> e94e5099
<|MERGE_RESOLUTION|>--- conflicted
+++ resolved
@@ -42,10 +42,9 @@
 # Personal roadmap checklists (not for sharing)
 Roadmap Checklists/
 jeremiah-roadmap.md
-<<<<<<< HEAD
 
 # Internal testing and documentation files
 _internal-docs/
-=======
+
 _docs/josh-mvp-roadmap.md
->>>>>>> e94e5099
+
